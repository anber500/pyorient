sudo: false
language: python
python:
- '2.7'
- '3.4'
install:
- pip install coveralls
- "./ci/start-ci.sh $ORIENTDB_VERSION"
cache:
  directories:
<<<<<<< HEAD
  - ./ci/environment/
  - ./docs/build/html/

=======
  - "./ci/environment/"
>>>>>>> 0f210871
script:
- nosetests -vv --with-coverage --cover-xml --cover-erase --cover-package=pyorient
before_cache:
- ls -la ./ci/environment/
- rm -f ./ci/environment/orientdb-community-$ORIENTDB_VERSION/log/*
- rm -rf ./ci/environment/orientdb-community-$ORIENTDB_VERSION/databases/*
after_success:
<<<<<<< HEAD
  - coveralls
  - test $TRAVIS_PULL_REQUEST == "false" && test $TRAVIS_BRANCH == "develop" && ./docs/publish.sh

branches:
  except:
    - gh-pages

env:
  - ORIENTDB_VERSION=2.1.0
  - ORIENTDB_VERSION=2.0.13
  - ORIENTDB_VERSION=1.7.10
  global:
  - secure: "FfqHFu2i1X5dIqzIxIGraEZrGSswSE4XVR7Ig9fkfYhbQfhFfZCOaRG95tyoZW7g5S0K2Kiw/oDyIKMPC+5g5PfMv2uvI/LZtokOy5ZewF0SHMjuCA54P+y83uindQMfb6KvPc9h/6tV2eogQGZ1y+juXteb4NRDUxt27NppRwM="
=======
- coveralls
deploy:
  provider: pypi
  user: mogui
  password:
    secure: BpKTrn4PdKZi7Ykq/8gfuzQ5DcrSjEccbljKfS0IQG+9Pp4yeI28DTm8BtCk6Oq+Nj2MtxQnn2m1Uxju7RBsGdblv8YuVhDlFyMqG4zUXECU29Uo0wqP3sCIlClVCoMHeSzi2L7SxPKyx6UvQccEW076z9ZP07uzqjACeGfPcfc=
  on:
    tags: true
    branch: master
env:
- ORIENTDB_VERSION=2.1.0
- ORIENTDB_VERSION=2.0.13
- ORIENTDB_VERSION=2.0.12
- ORIENTDB_VERSION=2.0.11
- ORIENTDB_VERSION=2.0.9
- ORIENTDB_VERSION=2.0.8
- ORIENTDB_VERSION=2.0.7
- ORIENTDB_VERSION=2.0.6
- ORIENTDB_VERSION=2.0.5
- ORIENTDB_VERSION=2.0.4
- ORIENTDB_VERSION=2.0.3
- ORIENTDB_VERSION=2.0.2
- ORIENTDB_VERSION=2.0.1
- ORIENTDB_VERSION=1.7.10
matrix:
  allow_failures:
  - ORIENTDB_VERSION=2.0.9
  - ORIENTDB_VERSION=2.0.8
  - ORIENTDB_VERSION=2.0.7
  - ORIENTDB_VERSION=2.0.6
  - ORIENTDB_VERSION=2.0.5
  - ORIENTDB_VERSION=2.0.4
  - ORIENTDB_VERSION=2.0.3
  - ORIENTDB_VERSION=2.0.2
  - ORIENTDB_VERSION=2.0.1
  - ORIENTDB_VERSION=1.7.10
>>>>>>> 0f210871
<|MERGE_RESOLUTION|>--- conflicted
+++ resolved
@@ -3,28 +3,37 @@
 python:
 - '2.7'
 - '3.4'
+
 install:
 - pip install coveralls
 - "./ci/start-ci.sh $ORIENTDB_VERSION"
+
 cache:
   directories:
-<<<<<<< HEAD
   - ./ci/environment/
   - ./docs/build/html/
+  - "./ci/environment/"
 
-=======
-  - "./ci/environment/"
->>>>>>> 0f210871
 script:
 - nosetests -vv --with-coverage --cover-xml --cover-erase --cover-package=pyorient
+
 before_cache:
 - ls -la ./ci/environment/
 - rm -f ./ci/environment/orientdb-community-$ORIENTDB_VERSION/log/*
 - rm -rf ./ci/environment/orientdb-community-$ORIENTDB_VERSION/databases/*
+
 after_success:
-<<<<<<< HEAD
   - coveralls
   - test $TRAVIS_PULL_REQUEST == "false" && test $TRAVIS_BRANCH == "develop" && ./docs/publish.sh
+
+deploy:
+  provider: pypi
+  user: mogui
+  password:
+    secure: BpKTrn4PdKZi7Ykq/8gfuzQ5DcrSjEccbljKfS0IQG+9Pp4yeI28DTm8BtCk6Oq+Nj2MtxQnn2m1Uxju7RBsGdblv8YuVhDlFyMqG4zUXECU29Uo0wqP3sCIlClVCoMHeSzi2L7SxPKyx6UvQccEW076z9ZP07uzqjACeGfPcfc=
+  on:
+    tags: true
+    branch: master
 
 branches:
   except:
@@ -35,42 +44,4 @@
   - ORIENTDB_VERSION=2.0.13
   - ORIENTDB_VERSION=1.7.10
   global:
-  - secure: "FfqHFu2i1X5dIqzIxIGraEZrGSswSE4XVR7Ig9fkfYhbQfhFfZCOaRG95tyoZW7g5S0K2Kiw/oDyIKMPC+5g5PfMv2uvI/LZtokOy5ZewF0SHMjuCA54P+y83uindQMfb6KvPc9h/6tV2eogQGZ1y+juXteb4NRDUxt27NppRwM="
-=======
-- coveralls
-deploy:
-  provider: pypi
-  user: mogui
-  password:
-    secure: BpKTrn4PdKZi7Ykq/8gfuzQ5DcrSjEccbljKfS0IQG+9Pp4yeI28DTm8BtCk6Oq+Nj2MtxQnn2m1Uxju7RBsGdblv8YuVhDlFyMqG4zUXECU29Uo0wqP3sCIlClVCoMHeSzi2L7SxPKyx6UvQccEW076z9ZP07uzqjACeGfPcfc=
-  on:
-    tags: true
-    branch: master
-env:
-- ORIENTDB_VERSION=2.1.0
-- ORIENTDB_VERSION=2.0.13
-- ORIENTDB_VERSION=2.0.12
-- ORIENTDB_VERSION=2.0.11
-- ORIENTDB_VERSION=2.0.9
-- ORIENTDB_VERSION=2.0.8
-- ORIENTDB_VERSION=2.0.7
-- ORIENTDB_VERSION=2.0.6
-- ORIENTDB_VERSION=2.0.5
-- ORIENTDB_VERSION=2.0.4
-- ORIENTDB_VERSION=2.0.3
-- ORIENTDB_VERSION=2.0.2
-- ORIENTDB_VERSION=2.0.1
-- ORIENTDB_VERSION=1.7.10
-matrix:
-  allow_failures:
-  - ORIENTDB_VERSION=2.0.9
-  - ORIENTDB_VERSION=2.0.8
-  - ORIENTDB_VERSION=2.0.7
-  - ORIENTDB_VERSION=2.0.6
-  - ORIENTDB_VERSION=2.0.5
-  - ORIENTDB_VERSION=2.0.4
-  - ORIENTDB_VERSION=2.0.3
-  - ORIENTDB_VERSION=2.0.2
-  - ORIENTDB_VERSION=2.0.1
-  - ORIENTDB_VERSION=1.7.10
->>>>>>> 0f210871
+  - secure: "FfqHFu2i1X5dIqzIxIGraEZrGSswSE4XVR7Ig9fkfYhbQfhFfZCOaRG95tyoZW7g5S0K2Kiw/oDyIKMPC+5g5PfMv2uvI/LZtokOy5ZewF0SHMjuCA54P+y83uindQMfb6KvPc9h/6tV2eogQGZ1y+juXteb4NRDUxt27NppRwM="