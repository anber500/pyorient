--- conflicted
+++ resolved
@@ -17,11 +17,9 @@
 
 from .constants import FIELD_SHORT, \
     QUERY_ASYNC, QUERY_CMD, QUERY_GREMLIN, QUERY_SYNC, QUERY_SCRIPT, \
-<<<<<<< HEAD
-    SERIALIZATION_DOCUMENT2CSV, SUPPORTED_PROTOCOL, DB_TYPE_DOCUMENT, STORAGE_TYPE_PLOCAL
-=======
-    SERIALIZATION_DOCUMENT2CSV, SUPPORTED_PROTOCOL, SOCK_CONN_TIMEOUT
->>>>>>> 0f210871
+    SERIALIZATION_DOCUMENT2CSV, SUPPORTED_PROTOCOL, DB_TYPE_DOCUMENT, \
+    STORAGE_TYPE_PLOCAL, SOCK_CONN_TIMEOUT
+
 from .utils import dlog
 
 
